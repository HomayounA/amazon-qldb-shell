--- conflicted
+++ resolved
@@ -1,10 +1,6 @@
 [package]
 name = "amazon_qldb_shell"
-<<<<<<< HEAD
 version = "2.0.0"
-=======
-version = "2.0.0-alpha8"
->>>>>>> e42f987e
 authors = ["Amazon Web Services"]
 edition = "2018"
 
